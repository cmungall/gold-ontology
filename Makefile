--- conflicted
+++ resolved
@@ -15,12 +15,11 @@
 data/gold-biosample-subset.db: data/gold-biosample-subset.tsv
 	sqlite3 $@ -cmd ".mode tabs" ".import $< biosample"
 
-<<<<<<< HEAD
 .PHONY: requirements-file
 requirements-file:
 # calls pipenv to generate the requirements.txt and requirements-dev.txt files
         pipenv run pipenv_to_requirements
-=======
+
 ONTS = envo uberon po obi pato foodon ncbitaxon
 ONTS_OWL = $(patsubst %, downloads/%.owl, $(ONTS))
 downloads/%.owl:
@@ -37,4 +36,3 @@
 
 mappings/nomatch-gold-to-%.sssom.tsv: downloads/%.owl gold.owl config/prefixes.ttl config/envo_weights.pro
 	rdfmatch -p gold.vocab -i $< -i gold.owl -i config/prefixes.ttl -w config/envo_weights.pro nomatch > $@.tmp && mv $@.tmp $@
->>>>>>> f77486d3
